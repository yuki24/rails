<<<<<<< HEAD
*   Deprecate `:nothing` option for `render` method.

    *Mehmet Emin İNAÇ*
=======
*   `FileHandler` and `Static` middleware initializers accept `index` argument
    to configure the directory index file name. Defaults to `index` (as in
    `index.html`).

    See #20017.

    *Eliot Sykes*
>>>>>>> 3ff39494

*   Fix `rake routes` not showing the right format when
    nesting multiple routes.

    See #18373.

    *Ravil Bayramgalin*

*   Add ability to override default form builder for a controller.

        class AdminController < ApplicationController
          default_form_builder AdminFormBuilder
        end

    *Kevin McPhillips*

*   For actions with no corresponding templates, render `head :no_content`
    instead of raising an error. This allows for slimmer API controller
    methods that simply work, without needing further instructions.

    See #19036.

    *Stephen Bussey*

*   Provide friendlier access to request variants.

        request.variant = :phone
        request.variant.phone?  # true
        request.variant.tablet? # false

        request.variant = [:phone, :tablet]
        request.variant.phone?                  # true
        request.variant.desktop?                # false
        request.variant.any?(:phone, :desktop)  # true
        request.variant.any?(:desktop, :watch)  # false

    *George Claghorn*

*   Fix regression where a gzip file response would have a Content-type,
    even when it was a 304 status code.

    See #19271.

    *Kohei Suzuki*

*   Fix handling of empty `X_FORWARDED_HOST` header in `raw_host_with_port`.

    Previously, an empty `X_FORWARDED_HOST` header would cause
    `Actiondispatch::Http:URL.raw_host_with_port` to return `nil`, causing
    `Actiondispatch::Http:URL.host` to raise a `NoMethodError`.

    *Adam Forsyth*

*   Drop request class from RouteSet constructor.

    If you would like to use a custom request class, please subclass and implement
    the `request_class` method.

    *tenderlove@ruby-lang.org*

*   Fallback to `ENV['RAILS_RELATIVE_URL_ROOT']` in `url_for`.

    Fixed an issue where the `RAILS_RELATIVE_URL_ROOT` environment variable is not
    prepended to the path when `url_for` is called. If `SCRIPT_NAME` (used by Rack)
    is set, it takes precedence.

    Fixes #5122.

    *Yasyf Mohamedali*

*   Partitioning of routes is now done when the routes are being drawn. This
    helps to decrease the time spent filtering the routes during the first request.

    *Guo Xiang Tan*

*   Fix regression in functional tests. Responses should have default headers
    assigned.

    See #18423.

    *Jeremy Kemper*, *Yves Senn*

*   Deprecate AbstractController#skip_action_callback in favor of individual skip_callback methods
    (which can be made to raise an error if no callback was removed).

    *Iain Beeston*

*   Alias the `ActionDispatch::Request#uuid` method to `ActionDispatch::Request#request_id`.
    Due to implementation, `config.log_tags = [:request_id]` also works in substitute
    for `config.log_tags = [:uuid]`.

    *David Ilizarov*

*   Change filter on /rails/info/routes to use an actual path regexp from rails
    and not approximate javascript version. Oniguruma supports much more
    extensive list of features than javascript regexp engine.

    Fixes #18402.

    *Ravil Bayramgalin*

*   Non-string authenticity tokens do not raise NoMethodError when decoding
    the masked token.

    *Ville Lautanala*

*   Add `http_cache_forever` to Action Controller, so we can cache a response
    that never gets expired.

    *arthurnn*

*   `ActionController#translate` supports symbols as shortcuts.
    When shortcut is given it also lookups without action name.

    *Max Melentiev*

*   Expand `ActionController::ConditionalGet#fresh_when` and `stale?` to also
    accept a collection of records as the first argument, so that the
    following code can be written in a shorter form.

        # Before
        def index
          @articles = Article.all
          fresh_when(etag: @articles, last_modified: @articles.maximum(:updated_at))
        end

        # After
        def index
          @articles = Article.all
          fresh_when(@articles)
        end

    *claudiob*

*   Explicitly ignored wildcard verbs when searching for HEAD routes before fallback

    Fixes an issue where a mounted rack app at root would intercept the HEAD
    request causing an incorrect behavior during the fall back to GET requests.

    Example:

        draw do
            get '/home' => 'test#index'
            mount rack_app, at: '/'
        end
        head '/home'
        assert_response :success

    In this case, a HEAD request runs through the routes the first time and fails
    to match anything. Then, it runs through the list with the fallback and matches
    `get '/home'`. The original behavior would match the rack app in the first pass.

    *Terence Sun*

*   Migrating xhr methods to keyword arguments syntax
    in `ActionController::TestCase` and `ActionDispatch::Integration`

    Old syntax:

        xhr :get, :create, params: { id: 1 }

    New syntax example:

        get :create, params: { id: 1 }, xhr: true

    *Kir Shatrov*

*   Migrating to keyword arguments syntax in `ActionController::TestCase` and
    `ActionDispatch::Integration` HTTP request methods.

    Example:

        post :create, params: { y: x }, session: { a: 'b' }
        get :view, params: { id: 1 }
        get :view, params: { id: 1 }, format: :json

    *Kir Shatrov*

*   Preserve default url options when generating URLs.

    Fixes an issue that would cause default_url_options to be lost when
    generating URLs with fewer positional arguments than parameters in the
    route definition.

    *Tekin Suleyman*

*   Deprecate *_via_redirect integration test methods.

    Use `follow_redirect!` manually after the request call for the same behavior.

    *Aditya Kapoor*

*   Add `ActionController::Renderer` to render arbitrary templates
    outside controller actions.

    Its functionality is accessible through class methods `render` and
    `renderer` of `ActionController::Base`.

    *Ravil Bayramgalin*

*   Support `:assigns` option when rendering with controllers/mailers.

    *Ravil Bayramgalin*

*   Default headers, removed in controller actions, are no longer reapplied on
    the test response.

    *Jonas Baumann*

*   Deprecate all *_filter callbacks in favor of *_action callbacks.

    *Rafael Mendonça França*

*   Allow you to pass `prepend: false` to protect_from_forgery to have the
    verification callback appended instead of prepended to the chain.
    This allows you to let the verification step depend on prior callbacks.

    Example:

        class ApplicationController < ActionController::Base
          before_action :authenticate
          protect_from_forgery prepend: false, unless: -> { @authenticated_by.oauth? }

          private
            def authenticate
              if oauth_request?
                # authenticate with oauth
                @authenticated_by = 'oauth'.inquiry
              else
                # authenticate with cookies
                @authenticated_by = 'cookie'.inquiry
              end
            end
        end

    *Josef Šimánek*

*   Remove `ActionController::HideActions`.

    *Ravil Bayramgalin*

*   Remove `respond_to`/`respond_with` placeholder methods, this functionality
    has been extracted to the `responders` gem.

    *Carlos Antonio da Silva*

*   Remove deprecated assertion files.

    *Rafael Mendonça França*

*   Remove deprecated usage of string keys in URL helpers.

    *Rafael Mendonça França*

*   Remove deprecated `only_path` option on `*_path` helpers.

    *Rafael Mendonça França*

*   Remove deprecated `NamedRouteCollection#helpers`.

    *Rafael Mendonça França*

*   Remove deprecated support to define routes with `:to` option that doesn't contain `#`.

    *Rafael Mendonça França*

*   Remove deprecated `ActionDispatch::Response#to_ary`.

    *Rafael Mendonça França*

*   Remove deprecated `ActionDispatch::Request#deep_munge`.

    *Rafael Mendonça França*

*   Remove deprecated `ActionDispatch::Http::Parameters#symbolized_path_parameters`.

    *Rafael Mendonça França*

*   Remove deprecated option `use_route` in controller tests.

    *Rafael Mendonça França*

*   Ensure `append_info_to_payload` is called even if an exception is raised.

    Fixes an issue where when an exception is raised in the request the additional
    payload data is not available.

    See:
    * #14903
    * https://github.com/roidrage/lograge/issues/37

    *Dieter Komendera*, *Margus Pärt*

*   Correctly rely on the response's status code to handle calls to `head`.

    *Robin Dupret*

*   Using `head` method returns empty response_body instead
    of returning a single space " ".

    The old behavior was added as a workaround for a bug in an early
    version of Safari, where the HTTP headers are not returned correctly
    if the response body has a 0-length. This is been fixed since and
    the workaround is no longer necessary.

    Fixes #18253.

    *Prathamesh Sonpatki*

*   Fix how polymorphic routes works with objects that implement `to_model`.

    *Travis Grathwell*

*   Stop converting empty arrays in `params` to `nil`.

    This behavior was introduced in response to CVE-2012-2660, CVE-2012-2694
    and CVE-2013-0155

    ActiveRecord now issues a safe query when passing an empty array into
    a where clause, so there is no longer a need to defend against this type
    of input (any nils are still stripped from the array).

    *Chris Sinjakli*

*   Fixed usage of optional scopes in url helpers.

    *Alex Robbin*

*   Fixed handling of positional url helper arguments when `format: false`.

    Fixes #17819.

    *Andrew White*, *Tatiana Soukiassian*

Please check [4-2-stable](https://github.com/rails/rails/blob/4-2-stable/actionpack/CHANGELOG.md) for previous changes.<|MERGE_RESOLUTION|>--- conflicted
+++ resolved
@@ -1,8 +1,3 @@
-<<<<<<< HEAD
-*   Deprecate `:nothing` option for `render` method.
-
-    *Mehmet Emin İNAÇ*
-=======
 *   `FileHandler` and `Static` middleware initializers accept `index` argument
     to configure the directory index file name. Defaults to `index` (as in
     `index.html`).
@@ -10,7 +5,10 @@
     See #20017.
 
     *Eliot Sykes*
->>>>>>> 3ff39494
+
+*   Deprecate `:nothing` option for `render` method.
+
+    *Mehmet Emin İNAÇ*
 
 *   Fix `rake routes` not showing the right format when
     nesting multiple routes.
