--- conflicted
+++ resolved
@@ -1,8 +1,7 @@
 # frozen_string_literal: true
 
-<<<<<<< HEAD
 require "abstract_unit"
-=======
+
 class Workshop
   extend ActiveModel::Naming
   include ActiveModel::Conversion
@@ -20,9 +19,6 @@
     id.to_s
   end
 end
-
-class UrlHelperTest < ActiveSupport::TestCase
->>>>>>> e44e7b3a
 
 class UrlHelperTest < ActiveSupport::TestCase
   # In a few cases, the helper proxies to 'controller'
