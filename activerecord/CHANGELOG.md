--- conflicted
+++ resolved
@@ -1,4 +1,9 @@
-<<<<<<< HEAD
+*   Fixed error when using `with_options` with lambda.
+
+    Fixes #9805.
+
+    *Lauro Caetano*
+
 *   Switch `sqlite3:///` URLs (which were temporarily
     deprecated in 4.1) from relative to absolute.
 
@@ -6,13 +11,6 @@
     `sqlite3:///my/path` with `sqlite3:my/path`.
 
     *Matthew Draper*
-=======
-*   Fixed error when using `with_options` with lambda.
-
-    Fixes #9805.
-
-    *Lauro Caetano*
->>>>>>> db5d26c9
 
 *   Treat blank UUID values as `nil`.
 
